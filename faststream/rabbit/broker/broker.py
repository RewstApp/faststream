import logging
from inspect import Parameter
from typing import TYPE_CHECKING, Any, Callable, Iterable, Optional, Type, Union, cast
from urllib.parse import urlparse

from aio_pika import connect_robust
from aio_pika.pool import Pool
from typing_extensions import Annotated, Doc, override

from faststream.__about__ import SERVICE_NAME
from faststream.broker.message import gen_cor_id
from faststream.exceptions import NOT_CONNECTED_YET
from faststream.rabbit.broker.logging import RabbitLoggingBroker
from faststream.rabbit.broker.registrator import RabbitRegistrator
from faststream.rabbit.helpers.declarer import RabbitDeclarer
from faststream.rabbit.publisher.producer import AioPikaFastProducer
from faststream.rabbit.schemas import RABBIT_REPLY, RabbitExchange, RabbitQueue
from faststream.rabbit.security import parse_security
from faststream.rabbit.subscriber.asyncapi import AsyncAPISubscriber
from faststream.rabbit.utils import build_url

if TYPE_CHECKING:
    from ssl import SSLContext
    from types import TracebackType

    from aio_pika import (
        IncomingMessage,
        RobustChannel,
        RobustConnection,
        RobustExchange,
        RobustQueue,
    )
    from aio_pika.abc import DateType, HeadersType, SSLOptions, TimeoutType
    from fast_depends.dependencies import Depends
    from pamqp.common import FieldTable
    from yarl import URL

    from faststream.asyncapi import schema as asyncapi
    from faststream.broker.types import BrokerMiddleware, CustomCallable
    from faststream.rabbit.types import AioPikaSendableMessage
    from faststream.security import BaseSecurity
    from faststream.types import AnyDict, Decorator, LoggerProto


async def get_connection(
    url: str,
    timeout: "TimeoutType",
    ssl_context: Optional["SSLContext"],
) -> "RobustConnection":
    return cast(
        "RobustConnection",
        await connect_robust(
            url,
            timeout=timeout,
            ssl_context=ssl_context,
        ),
    )


async def get_channel(connection_pool: "Pool[RobustConnection]") -> "RobustChannel":
    async with connection_pool.acquire() as connection:
        return cast(
            "RobustChannel",
            await connection.channel(),
        )


class RabbitBroker(
    RabbitRegistrator,
    RabbitLoggingBroker,
):
    """A class to represent a RabbitMQ broker."""

    url: str
    _producer: Optional["AioPikaFastProducer"]

    declarer: Optional[RabbitDeclarer]
    _channel_pool: Optional["Pool[RobustChannel]"]
    _connection_pool: Optional["Pool[RobustConnection]"]

    def __init__(
        self,
        url: Annotated[
            Union[str, "URL", None],
            Doc("RabbitMQ destination location to connect."),
        ] = "amqp://guest:guest@localhost:5672/",  # pragma: allowlist secret
        *,
        # connection args
        host: Annotated[
            Optional[str],
            Doc("Destination host. This option overrides `url` option host."),
        ] = None,
        port: Annotated[
            Optional[int],
            Doc("Destination port. This option overrides `url` option port."),
        ] = None,
        virtualhost: Annotated[
            Optional[str],
            Doc("RabbitMQ virtual host to use in the current broker connection."),
        ] = None,
        ssl_options: Annotated[
            Optional["SSLOptions"],
            Doc("Extra ssl options to establish connection."),
        ] = None,
        client_properties: Annotated[
            Optional["FieldTable"],
            Doc("Add custom client capability."),
        ] = None,
        timeout: Annotated[
            "TimeoutType",
            Doc("Connection establishement timeout."),
        ] = None,
        # channel args
        channel_number: Annotated[
            Optional[int],
            Doc("Specify the channel number explicit."),
        ] = None,
        publisher_confirms: Annotated[
            bool,
            Doc(
                "if `True` the `publish` method will "
                "return `bool` type after publish is complete."
                "Otherwise it will returns `None`."
            ),
        ] = True,
        on_return_raises: Annotated[
            bool,
            Doc(
                "raise an :class:`aio_pika.exceptions.DeliveryError`"
                "when mandatory message will be returned"
            ),
        ] = False,
        # broker args
        max_consumers: Annotated[
            Optional[int],
            Doc(
                "RabbitMQ channel `qos` option. "
                "It limits max messages processing in the same time count."
            ),
        ] = None,
        app_id: Annotated[
            Optional[str],
            Doc("Application name to mark outgoing messages by."),
        ] = SERVICE_NAME,
        # broker base args
        graceful_timeout: Annotated[
            Optional[float],
            Doc(
                "Graceful shutdown timeout. Broker waits for all running subscribers completion before shut down."
            ),
        ] = None,
        decoder: Annotated[
            Optional["CustomCallable"],
            Doc("Custom decoder object."),
        ] = None,
        parser: Annotated[
            Optional["CustomCallable"],
            Doc("Custom parser object."),
        ] = None,
        dependencies: Annotated[
            Iterable["Depends"],
            Doc("Dependencies to apply to all broker subscribers."),
        ] = (),
        middlewares: Annotated[
            Iterable["BrokerMiddleware[IncomingMessage]"],
            Doc("Middlewares to apply to all broker publishers/subscribers."),
        ] = (),
        # AsyncAPI args
        security: Annotated[
            Optional["BaseSecurity"],
            Doc(
                "Security options to connect broker and generate AsyncAPI server security information."
            ),
        ] = None,
        asyncapi_url: Annotated[
            Optional[str],
            Doc("AsyncAPI hardcoded server addresses. Use `servers` if not specified."),
        ] = None,
        protocol: Annotated[
            Optional[str],
            Doc("AsyncAPI server protocol."),
        ] = None,
        protocol_version: Annotated[
            Optional[str],
            Doc("AsyncAPI server protocol version."),
        ] = "0.9.1",
        description: Annotated[
            Optional[str],
            Doc("AsyncAPI server description."),
        ] = None,
        tags: Annotated[
            Optional[Iterable[Union["asyncapi.Tag", "asyncapi.TagDict"]]],
            Doc("AsyncAPI server tags."),
        ] = None,
        # logging args
        logger: Annotated[
            Union["LoggerProto", None, object],
            Doc("User specified logger to pass into Context and log service messages."),
        ] = Parameter.empty,
        log_level: Annotated[
            int,
            Doc("Service messages log level."),
        ] = logging.INFO,
        log_fmt: Annotated[
            Optional[str],
            Doc("Default logger log format."),
        ] = None,
        # FastDepends args
        apply_types: Annotated[
            bool,
            Doc("Whether to use FastDepends or not."),
        ] = True,
        validate: Annotated[
            bool,
            Doc("Whether to cast types using Pydantic validation."),
        ] = True,
        _get_dependant: Annotated[
            Optional[Callable[..., Any]],
            Doc("Custom library dependant generator callback."),
        ] = None,
        _call_decorators: Annotated[
            Iterable["Decorator"],
            Doc("Any custom decorator to apply to wrapped functions."),
        ] = (),
        max_connection_pool_size: Annotated[
            int,
            Doc("Max connection pool size"),
        ] = 1,
        max_channel_pool_size: Annotated[
            int,
            Doc("Max channel pool size"),
        ] = 1,
    ) -> None:
        security_args = parse_security(security)

        amqp_url = build_url(
            url,
            host=host,
            port=port,
            virtualhost=virtualhost,
            ssl_options=ssl_options,
            client_properties=client_properties,
            login=security_args.get("login"),
            password=security_args.get("password"),
            ssl=security_args.get("ssl"),
        )

        if asyncapi_url is None:
            asyncapi_url = str(amqp_url)

        # respect ascynapi_url argument scheme
        builded_asyncapi_url = urlparse(asyncapi_url)
        self.virtual_host = builded_asyncapi_url.path
        self.max_connection_pool_size = max_connection_pool_size
        self.max_channel_pool_size = max_channel_pool_size
        if protocol is None:
            protocol = builded_asyncapi_url.scheme

        super().__init__(
            url=str(amqp_url),
            ssl_context=security_args.get("ssl_context"),
            timeout=timeout,
            # channel args
            channel_number=channel_number,
            publisher_confirms=publisher_confirms,
            on_return_raises=on_return_raises,
            # Basic args
            graceful_timeout=graceful_timeout,
            dependencies=dependencies,
            decoder=decoder,
            parser=parser,
            middlewares=middlewares,
            # AsyncAPI args
            description=description,
            asyncapi_url=asyncapi_url,
            protocol=protocol or builded_asyncapi_url.scheme,
            protocol_version=protocol_version,
            security=security,
            tags=tags,
            # Logging args
            logger=logger,
            log_level=log_level,
            log_fmt=log_fmt,
            # FastDepends args
            apply_types=apply_types,
            validate=validate,
            _get_dependant=_get_dependant,
            _call_decorators=_call_decorators,
        )

        self._max_consumers = max_consumers

        self.app_id = app_id

        self._channel = None
        self._channel_pool = None
        self._connection_pool = None
        self.declarer = None

    @property
    def _subscriber_setup_extra(self) -> "AnyDict":
        return {
            **super()._subscriber_setup_extra,
            "app_id": self.app_id,
            "virtual_host": self.virtual_host,
            "declarer": self.declarer,
        }

    @property
    def _publisher_setup_extra(self) -> "AnyDict":
        return {
            **super()._publisher_setup_extra,
            "app_id": self.app_id,
            "virtual_host": self.virtual_host,
        }

    @override
    async def connect(  # type: ignore[override]
        self,
        url: Annotated[
            Union[str, "URL", object], Doc("RabbitMQ destination location to connect.")
        ] = Parameter.empty,
        *,
        host: Annotated[
            Optional[str],
            Doc("Destination host. This option overrides `url` option host."),
        ] = None,
        port: Annotated[
            Optional[int],
            Doc("Destination port. This option overrides `url` option port."),
        ] = None,
        virtualhost: Annotated[
            Optional[str],
            Doc("RabbitMQ virtual host to use in the current broker connection."),
        ] = None,
        ssl_options: Annotated[
            Optional["SSLOptions"],
            Doc("Extra ssl options to establish connection."),
        ] = None,
        client_properties: Annotated[
            Optional["FieldTable"],
            Doc("Add custom client capability."),
        ] = None,
        security: Annotated[
            Optional["BaseSecurity"],
            Doc(
                "Security options to connect broker and generate AsyncAPI server security information."
            ),
        ] = None,
        timeout: Annotated[
            "TimeoutType",
            Doc("Connection establishement timeout."),
        ] = None,
        # channel args
        channel_number: Annotated[
            Union[int, None, object],
            Doc("Specify the channel number explicit."),
        ] = Parameter.empty,
        publisher_confirms: Annotated[
            Union[bool, object],
            Doc(
                "if `True` the `publish` method will "
                "return `bool` type after publish is complete."
                "Otherwise it will returns `None`."
            ),
        ] = Parameter.empty,
        on_return_raises: Annotated[
            Union[bool, object],
            Doc(
                "raise an :class:`aio_pika.exceptions.DeliveryError`"
                "when mandatory message will be returned"
            ),
        ] = Parameter.empty,
    ) -> "RobustConnection":
        """Connect broker object to RabbitMQ.

        To startup subscribers too you should use `broker.start()` after/instead this method.
        """
        kwargs: AnyDict = {}

        if channel_number is not Parameter.empty:
            kwargs["channel_number"] = channel_number

        if publisher_confirms is not Parameter.empty:
            kwargs["publisher_confirms"] = publisher_confirms

        if on_return_raises is not Parameter.empty:
            kwargs["on_return_raises"] = on_return_raises

        if timeout:
            kwargs["timeout"] = timeout

        url = None if url is Parameter.empty else cast(Union[str, "URL"], url)

        if url or any(
            (host, port, virtualhost, ssl_options, client_properties, security)
        ):
            security_args = parse_security(security)

            kwargs["url"] = build_url(
                url,
                host=host,
                port=port,
                virtualhost=virtualhost,
                ssl_options=ssl_options,
                client_properties=client_properties,
                login=security_args.get("login"),
                password=security_args.get("password"),
                ssl=security_args.get("ssl"),
            )

            if ssl_context := security_args.get("ssl_context"):
                kwargs["ssl_context"] = ssl_context

        connection = await super().connect(**kwargs)

        return connection

    @override
    async def _connect(  # type: ignore[override]
        self,
        url: str,
        *,
        timeout: "TimeoutType",
        ssl_context: Optional["SSLContext"],
        channel_number: Optional[int],
        publisher_confirms: bool,
        on_return_raises: bool,
    ) -> "RobustConnection":
        if self._connection_pool is None:
            self._connection_pool = Pool(
                lambda: get_connection(
                    url=url,
                    timeout=timeout,
                    ssl_context=ssl_context,
                ),
                max_size=self.max_connection_pool_size,
            )

<<<<<<< HEAD
        if self._channel_pool is None:
            assert self._connection_pool is not None
            self._channel_pool = cast(
                Pool["RobustChannel"],
                Pool(
                    lambda: get_channel(
                        cast("Pool[RobustConnection]", self._connection_pool)
                    ),
                    max_size=self.max_channel_pool_size,
=======
        if self._channel is None:  # pragma: no branch
            max_consumers = self._max_consumers
            channel = self._channel = cast(
                "RobustChannel",
                await connection.channel(
                    channel_number=channel_number,
                    publisher_confirms=publisher_confirms,
                    on_return_raises=on_return_raises,
>>>>>>> bb6997fc
                ),
            )

        async with self._channel_pool.acquire() as channel:
            max_consumers = self._max_consumers

            declarer = self.declarer = RabbitDeclarer(channel)
            await declarer.declare_queue(RABBIT_REPLY)

            self._producer = AioPikaFastProducer(
                declarer=declarer,
                decoder=self._decoder,
                parser=self._parser,
            )

            if max_consumers:
                c = AsyncAPISubscriber.build_log_context(
                    None,
                    RabbitQueue(""),
                    RabbitExchange(""),
                )
                self._log(f"Set max consumers to {max_consumers}", extra=c)
                await channel.set_qos(prefetch_count=int(max_consumers))

            return cast("RobustConnection", channel._connection)

    async def _close(
        self,
        exc_type: Optional[Type[BaseException]] = None,
        exc_val: Optional[BaseException] = None,
        exc_tb: Optional["TracebackType"] = None,
    ) -> None:
        if self._channel_pool is not None:
            if not self._channel_pool.is_closed:
                await self._channel_pool.close()
            self._channel_pool = None

        if self._connection_pool is not None:
            if not self._connection_pool.is_closed:
                await self._connection_pool.close()
            self._connection_pool = None

        self.declarer = None
        self._producer = None

        await super()._close(exc_type, exc_val, exc_tb)

    async def start(self) -> None:
        """Connect broker to RabbitMQ and startup all subscribers."""
        await super().start()

        assert self.declarer, NOT_CONNECTED_YET  # nosec B101

        for publisher in self._publishers.values():
            if publisher.exchange is not None:
                await self.declare_exchange(publisher.exchange)

        for subscriber in self._subscribers.values():
            self._log(
                f"`{subscriber.call_name}` waiting for messages",
                extra=subscriber.get_log_context(None),
            )
            await subscriber.start()

    @override
    async def publish(  # type: ignore[override]
        self,
        message: Annotated[
            "AioPikaSendableMessage",
            Doc("Message body to send."),
        ] = None,
        queue: Annotated[
            Union["RabbitQueue", str],
            Doc("Message routing key to publish with."),
        ] = "",
        exchange: Annotated[
            Union["RabbitExchange", str, None],
            Doc("Target exchange to publish message to."),
        ] = None,
        *,
        routing_key: Annotated[
            str,
            Doc(
                "Message routing key to publish with. "
                "Overrides `queue` option if presented."
            ),
        ] = "",
        mandatory: Annotated[
            bool,
            Doc(
                "Client waits for confirmation that the message is placed to some queue. "
                "RabbitMQ returns message to client if there is no suitable queue."
            ),
        ] = True,
        immediate: Annotated[
            bool,
            Doc(
                "Client expects that there is consumer ready to take the message to work. "
                "RabbitMQ returns message to client if there is no suitable consumer."
            ),
        ] = False,
        timeout: Annotated[
            "TimeoutType",
            Doc("Send confirmation time from RabbitMQ."),
        ] = None,
        persist: Annotated[
            bool,
            Doc("Restore the message on RabbitMQ reboot."),
        ] = False,
        reply_to: Annotated[
            Optional[str],
            Doc(
                "Reply message routing key to send with (always sending to default exchange)."
            ),
        ] = None,
        rpc: Annotated[
            bool,
            Doc("Whether to wait for reply in blocking mode."),
        ] = False,
        rpc_timeout: Annotated[
            Optional[float],
            Doc("RPC reply waiting time."),
        ] = 30.0,
        raise_timeout: Annotated[
            bool,
            Doc(
                "Whetever to raise `TimeoutError` or return `None` at **rpc_timeout**. "
                "RPC request returns `None` at timeout by default."
            ),
        ] = False,
        # message args
        correlation_id: Annotated[
            Optional[str],
            Doc(
                "Manual message **correlation_id** setter. "
                "**correlation_id** is a useful option to trace messages."
            ),
        ] = None,
        headers: Annotated[
            Optional["HeadersType"],
            Doc("Message headers to store metainformation."),
        ] = None,
        content_type: Annotated[
            Optional[str],
            Doc(
                "Message **content-type** header. "
                "Used by application, not core RabbitMQ. "
                "Will be set automatically if not specified."
            ),
        ] = None,
        content_encoding: Annotated[
            Optional[str],
            Doc("Message body content encoding, e.g. **gzip**."),
        ] = None,
        expiration: Annotated[
            Optional["DateType"],
            Doc("Message expiration (lifetime) in seconds (or datetime or timedelta)."),
        ] = None,
        message_id: Annotated[
            Optional[str],
            Doc("Arbitrary message id. Generated automatically if not presented."),
        ] = None,
        timestamp: Annotated[
            Optional["DateType"],
            Doc("Message publish timestamp. Generated automatically if not presented."),
        ] = None,
        message_type: Annotated[
            Optional[str],
            Doc("Application-specific message type, e.g. **orders.created**."),
        ] = None,
        user_id: Annotated[
            Optional[str],
            Doc("Publisher connection User ID, validated if set."),
        ] = None,
        priority: Annotated[
            Optional[int],
            Doc("The message priority (0 by default)."),
        ] = None,
    ) -> Optional[Any]:
        """Publish message directly.

        This method allows you to publish message in not AsyncAPI-documented way. You can use it in another frameworks
        applications or to publish messages from time to time.

        Please, use `@broker.publisher(...)` or `broker.publisher(...).publish(...)` instead in a regular way.
        """
        routing = routing_key or RabbitQueue.validate(queue).routing
        correlation_id = correlation_id or gen_cor_id()

        return await super().publish(
            message,
            producer=self._producer,
            routing_key=routing,
            app_id=self.app_id,
            exchange=exchange,
            mandatory=mandatory,
            immediate=immediate,
            persist=persist,
            reply_to=reply_to,
            headers=headers,
            correlation_id=correlation_id,
            content_type=content_type,
            content_encoding=content_encoding,
            expiration=expiration,
            message_id=message_id,
            timestamp=timestamp,
            message_type=message_type,
            user_id=user_id,
            timeout=timeout,
            priority=priority,
            rpc=rpc,
            rpc_timeout=rpc_timeout,
            raise_timeout=raise_timeout,
        )

    async def declare_queue(
        self,
        queue: Annotated[
            "RabbitQueue",
            Doc("Queue object to create."),
        ],
    ) -> "RobustQueue":
        """Declares queue object in **RabbitMQ**."""
        assert self.declarer, NOT_CONNECTED_YET  # nosec B101
        return await self.declarer.declare_queue(queue)

    async def declare_exchange(
        self,
        exchange: Annotated[
            "RabbitExchange",
            Doc("Exchange object to create."),
        ],
    ) -> "RobustExchange":
        """Declares exchange object in **RabbitMQ**."""
        assert self.declarer, NOT_CONNECTED_YET  # nosec B101
        return await self.declarer.declare_exchange(exchange)<|MERGE_RESOLUTION|>--- conflicted
+++ resolved
@@ -437,7 +437,6 @@
                 max_size=self.max_connection_pool_size,
             )
 
-<<<<<<< HEAD
         if self._channel_pool is None:
             assert self._connection_pool is not None
             self._channel_pool = cast(
@@ -447,16 +446,6 @@
                         cast("Pool[RobustConnection]", self._connection_pool)
                     ),
                     max_size=self.max_channel_pool_size,
-=======
-        if self._channel is None:  # pragma: no branch
-            max_consumers = self._max_consumers
-            channel = self._channel = cast(
-                "RobustChannel",
-                await connection.channel(
-                    channel_number=channel_number,
-                    publisher_confirms=publisher_confirms,
-                    on_return_raises=on_return_raises,
->>>>>>> bb6997fc
                 ),
             )
 
