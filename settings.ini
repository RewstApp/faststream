[DEFAULT]
# All sections below are required unless otherwise specified.
# See https://github.com/fastai/nbdev/blob/master/settings.ini for examples.

### Python library ###
repo = fastkafka
lib_name = %(repo)s
<<<<<<< HEAD
version = 0.3.0rc0
=======
version = 0.2.4rc0
>>>>>>> e57ac2cf
min_python = 3.8
license = apache2


### nbdev ###
doc_path = _docs
lib_path = fastkafka
nbs_path = nbs
recursive = True
tst_flags = notest
put_version_in_init = True
black_formatting = True
docs_versioning = patch

### Docs ###
branch = main
custom_sidebar = True
doc_host = https://%(user)s.github.io
doc_baseurl = /%(repo)s
git_url = https://github.com/%(user)s/%(repo)s
title = %(lib_name)s

### PyPI ###
audience = Developers
author = airt
author_email = info@airt.ai
copyright = 2022 onwards, %(author)s
description = FastKafka is a powerful and easy-to-use Python library for building asynchronous web services that interact with Kafka topics. Built on top of FastAPI, Starlette, Pydantic, AIOKafka and AsyncAPI, FastKafka simplifies the process of writing producers and consumers for Kafka topics.
keywords = nbdev jupyter notebook python kafka
language = English
status = 4
user = airtai

<<<<<<< HEAD
requirements = \
    pydantic>=1.9 \
    aiofiles>=22.1.0 \
    confluent-kafka>=1.9.2 \
    aiokafka>=0.8.0 \
    python-multipart>=0.0.5 \
    httpx>=0.23.0 \
    asyncer>=0.0.2 \
    requests>=2.28.1 \
    tqdm>=4.62 \
    ipywidgets>=8.0 \
    fastcore>=1.5.27 \
    docstring-parser>=0.15 \
    requests>=2.20 \
    nest-asyncio>=1.5.6 \
    install-jdk==0.3.0 \
    typer>=0.7.0 \
    aiohttp>=3.8.4 \
    nbconvert>=7.2.9 \
    nbformat>=5.7.3 \
    PyYAML>=5.3.1

dev_requirements = \
    nbdev-mkdocs==0.2.1 \
    mypy==1.0.1 \
    pre-commit==3.0.4 \
    nbqa==1.6.3 \
    black==23.1.0 \
    isort==5.12.0 \
    bandit==1.7.4 \
    semgrep==1.14.0 \
    pytest==7.2.1 \
    numpy>=1.21.0 \
    pandas>=1.2.0 \
    email-validator==1.3.1 \
    scikit-learn==1.2.1

=======
>>>>>>> e57ac2cf
console_scripts = fastkafka=fastkafka._cli:_app
    run_fastkafka_server_process=fastkafka._server:_app<|MERGE_RESOLUTION|>--- conflicted
+++ resolved
@@ -5,11 +5,7 @@
 ### Python library ###
 repo = fastkafka
 lib_name = %(repo)s
-<<<<<<< HEAD
 version = 0.3.0rc0
-=======
-version = 0.2.4rc0
->>>>>>> e57ac2cf
 min_python = 3.8
 license = apache2
 
@@ -43,45 +39,5 @@
 status = 4
 user = airtai
 
-<<<<<<< HEAD
-requirements = \
-    pydantic>=1.9 \
-    aiofiles>=22.1.0 \
-    confluent-kafka>=1.9.2 \
-    aiokafka>=0.8.0 \
-    python-multipart>=0.0.5 \
-    httpx>=0.23.0 \
-    asyncer>=0.0.2 \
-    requests>=2.28.1 \
-    tqdm>=4.62 \
-    ipywidgets>=8.0 \
-    fastcore>=1.5.27 \
-    docstring-parser>=0.15 \
-    requests>=2.20 \
-    nest-asyncio>=1.5.6 \
-    install-jdk==0.3.0 \
-    typer>=0.7.0 \
-    aiohttp>=3.8.4 \
-    nbconvert>=7.2.9 \
-    nbformat>=5.7.3 \
-    PyYAML>=5.3.1
-
-dev_requirements = \
-    nbdev-mkdocs==0.2.1 \
-    mypy==1.0.1 \
-    pre-commit==3.0.4 \
-    nbqa==1.6.3 \
-    black==23.1.0 \
-    isort==5.12.0 \
-    bandit==1.7.4 \
-    semgrep==1.14.0 \
-    pytest==7.2.1 \
-    numpy>=1.21.0 \
-    pandas>=1.2.0 \
-    email-validator==1.3.1 \
-    scikit-learn==1.2.1
-
-=======
->>>>>>> e57ac2cf
 console_scripts = fastkafka=fastkafka._cli:_app
     run_fastkafka_server_process=fastkafka._server:_app